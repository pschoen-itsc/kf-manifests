apiVersion: apps/v1
kind: Deployment
metadata:
  name: kubeflow-pipelines-profile-controller
spec:
  replicas: 1
  template:
    metadata:
      annotations:
        sidecar.istio.io/inject: "false"
    spec:
      containers:
      - name: profile-controller
        securityContext:
          allowPrivilegeEscalation: false
          seccompProfile:
            type: RuntimeDefault
          runAsNonRoot: true
          runAsUser: 1000
          runAsGroup: 0
          capabilities:
            drop:
            - ALL
        image: public.ecr.aws/docker/library/python:3.12
        command: ["python", "/hooks/sync.py"]
        envFrom:
        - configMapRef:
            name: kubeflow-pipelines-profile-controller-env
        env:
        - name: KFP_VERSION
          valueFrom:
            configMapKeyRef:
              name: pipeline-install-config
              key: appVersion
        - name: KFP_DEFAULT_PIPELINE_ROOT
          valueFrom:
            configMapKeyRef:
              optional: true
              name: pipeline-install-config
              key: defaultPipelineRoot
        - name: MINIO_ACCESS_KEY
          valueFrom:
            secretKeyRef:
              name: mlpipeline-minio-artifact
              key: accesskey
        - name: MINIO_SECRET_KEY
          valueFrom:
            secretKeyRef:
              name: mlpipeline-minio-artifact
              key: secretkey
        volumeMounts:
        - name: hooks
          mountPath: /hooks
        ports:
        - containerPort: 8080
      volumes:
      - name: hooks
        configMap:
          name: kubeflow-pipelines-profile-controller-code
<<<<<<< HEAD
      serviceAccountName: pipeline-profile-controller
=======
>>>>>>> 5553710c
<|MERGE_RESOLUTION|>--- conflicted
+++ resolved
@@ -57,7 +57,3 @@
       - name: hooks
         configMap:
           name: kubeflow-pipelines-profile-controller-code
-<<<<<<< HEAD
-      serviceAccountName: pipeline-profile-controller
-=======
->>>>>>> 5553710c
